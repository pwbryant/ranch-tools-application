from django.urls import path
from ranch_tools.preg_check.views import (
    CowCreateView,
    CowCreateUpdateView,
    CowExistsView,
    CowUpdateView,
    PregCheckDetailView,
    PregCheckEditView,
    PregCheckListView,
    PregCheckListBySeasonView,
    PregCheckRecordNewAnimalView,
    PregCheckRollingAverageReport,
    PregCheckSummaryStatsView,
    PreviousPregCheckListView,
    PregCheckReportFive,
<<<<<<< HEAD
    ReportsHubView,
=======
>>>>>>> d40437f0
    UpdateCurrentBreedingSeasonView,
)


urlpatterns = [
    path('cows/create/', CowCreateView.as_view(), name='cow-create'),
    path('cows/update/', CowCreateUpdateView.as_view(), name='cow-create-update'),
    path('cows/<int:pk>/update/', CowUpdateView.as_view(), name='cow-update'),
    path('pregchecks/list/<int:breeding_season>', PregCheckListBySeasonView.as_view(), name='pregchecks-by-season'),
    path('pregchecks/reports/', ReportsHubView.as_view(), name='pregcheck-reports'),
    path('pregchecks/', PregCheckListView.as_view(), name='pregcheck-list'),
    path('pregchecks/current-breeding-season/', UpdateCurrentBreedingSeasonView.as_view(), name='pregcheck-breeding-season'),
    path('pregchecks/create/', PregCheckRecordNewAnimalView.as_view(), name='pregcheck-create'),
    path('pregchecks/summary-stats/', PregCheckSummaryStatsView.as_view(), name='pregcheck-summary-stats'),
    path('pregchecks/previous-pregchecks/', PreviousPregCheckListView.as_view(), name='previous-pregchecks'),
    path('pregchecks/<int:pregcheck_id>/edit/', PregCheckEditView.as_view(), name='pregcheck-edit'),
    path('pregchecks/<int:pregcheck_id>/', PregCheckDetailView.as_view(), name='pregcheck-detail'),
    path('pregchecks/report-5/', PregCheckReportFive.as_view(), name='pregcheck-report-5'),
    path('pregchecks/rolling-average-report/', PregCheckRollingAverageReport.as_view(), name='pregcheck-rolling-average-report'),
    path('cow/exists/', CowExistsView.as_view(), name='cow-exists'),
]
<|MERGE_RESOLUTION|>--- conflicted
+++ resolved
@@ -10,13 +10,11 @@
     PregCheckListBySeasonView,
     PregCheckRecordNewAnimalView,
     PregCheckRollingAverageReport,
+    PregCheckRollingAverageReport,
     PregCheckSummaryStatsView,
     PreviousPregCheckListView,
     PregCheckReportFive,
-<<<<<<< HEAD
     ReportsHubView,
-=======
->>>>>>> d40437f0
     UpdateCurrentBreedingSeasonView,
 )
 
